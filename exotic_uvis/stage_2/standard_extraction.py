--- conflicted
+++ resolved
@@ -174,28 +174,6 @@
         reses.append(np.mean(res_for_hw))
         wlcs.append(WLC)
 
-<<<<<<< HEAD
-=======
-    if (show_plots == 2 or save_plots == 2):
-        cs = [[0.75,0.75,x] for x in np.linspace(0,1,len(tested_hws))]
-        for wlc,hw,c in zip(wlcs,tested_hws,cs):
-            if (hw == tested_hws[0] or hw == tested_hws[-1]):
-                plt.scatter(obs.exp_time, wlc, color=c, label=hw, alpha=0.75)
-            else:
-                plt.scatter(obs.exp_time, wlc, color=c, alpha=0.75)
-        plt.legend(loc='upper left',ncols=2)
-        
-        if save_plots == 2:
-            plot_dir = os.path.join(output_dir,'plots')
-            if not os.path.exists(plot_dir):
-                os.makedirs(plot_dir)
-            plt.savefig(os.path.join(plot_dir,"determine_halfwidth_{}_tested-hws-wlcs.png".format(order)),
-                        dpi=300,bbox_inches='tight')
-        if show_plots == 2:
-            plt.show(block=True)
-        plt.close()
-
->>>>>>> 25785bd4
     if (show_plots > 0 or save_plots > 0):
         plot_aperture_lightcurves(obs, tested_hws, wlcs, 
                                 show_plot = (show_plots > 0), save_plot = (save_plots > 0),
