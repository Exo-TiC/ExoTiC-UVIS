import numpy as np
from tqdm import tqdm
from exotic_uvis.plotting import plot_exposure, plot_corners, plot_flags_per_time

def fixed_iteration_rejection(obs, sigmas=[10,10], replacement=None,
                              verbose = 0, show_plots = 0, save_plots = 0, output_dir = None):
    """Iterates a fixed number of times using a different sigma at each
    iteration to reject cosmic rays.

    Args:
        obs (xarray): Its obs.images DataSet contains the images.
        sigmas (list, optional): Sigma to use for each iteration. len(sigmas)
        is the number of iterations that will be run. Defaults to [10,10].
        replacement (int, optional): If None, replace outlier pixels with
        median in time. If int, replace with median of int values either side
        in time. Defaults to None.
        verbose (int, optional): How detailed you want the printed statements
        to be. Defaults to 0.
        show_plots (int, optional): How many plots you want to show. Defaults to 0.
        save_plots (int, optional): How many plots you want to save. Defaults to 0.
        output_dir (str, optional): Where to save the plots to, if save_plots
        is greater than 0. Defaults to None.

    Returns:
        xarray: obs with .images cleaned of CRs and with .data_quality updated
        to indicate where CRs were found.
    """
    # Copy images and define hit map.
    images = obs.images.data.copy()
    hit_map = np.zeros_like(images)

    # Track pixels corrected.
    bad_pix_removed = 0
    # Iterate over each sigma.
    for j, sigma in tqdm(enumerate(sigmas),
                         desc='Iterating with fixed sigmas to remove CRs... Progess:',
                         disable=(verbose < 1)):
        # Get the median time frame and std as a reference.
        med = np.median(images,axis=0)
        std = np.std(images,axis=0)

        # Track outliers flagged by this sigma.
        bad_pix_this_sigma = 0

        # Then check over frames and see where outliers are.
        for k in tqdm(range(images.shape[0]),
                      desc = "Correcting for %.0fth sigma... Progress:" % j,
                      disable=(verbose < 2)):
            # Get the frame and dq array as np.array objects so we can operate on them.
            d = images[k]
            S = np.where(np.abs(d - med) > sigma*std, 1, 0)
            
            # Report where data quality flags should be added and count pixels to be replaced.
            dq = np.where(S != 0, 1, 0)
            hit_map[k,:,:] += dq
            bad_pix_this_frame = np.count_nonzero(S)
            bad_pix_this_sigma += bad_pix_this_frame

            # If replacement is not None, custom replacement.
            correction = med
            if replacement:
                # Take the median of the frames that are +/- replacement away from the current frame.
                l = k - replacement
                r = k + replacement
                # Cut at edges.
                if l < 0:
                    l = 0
                if r > images.shape[0]:
                    r = images.shape[0]
                correction = np.median(images[l:r,:,:],axis=0)
            # Correct frame and replace in images.
            images[k] = np.where(S == 1, correction, d)
        
        if verbose == 2:
            print("Bad pixels removed on iteration %.0f with sigma %.2f: %.0f" % (j, sigma, bad_pix_this_sigma))
        bad_pix_removed += bad_pix_this_sigma
    
    # Correct hit map.
    hit_map[hit_map != 0] = 1
    if verbose >= 1:
        print("All iterations complete. Total pixels corrected: %.0f out of %.0f" % (bad_pix_removed, S.shape[0]*S.shape[1]))

    # if true, plot one exposure and draw location of all detected cosmic rays in all exposures
    if save_plots > 0 or show_plots > 0:
        thits, xhits, yhits = np.where(hit_map == 1)
        plot_exposure([obs.images.data[0], images[0]],
                      title = 'Temporal Bad Pixel removal Example', 
                      show_plot=(show_plots >= 1), save_plot=(save_plots >= 1),
                      stage=1, output_dir=output_dir,
                      filename = ['Before_CR_correction', 'After_CR_correction'])

        plot_exposure([obs.images.data[0]], scatter_data=[yhits, xhits],
                      title = 'Location of corrected pixels', mark_size = 1,
                      show_plot=(show_plots >= 1), save_plot=(save_plots >= 1),
                      stage=1, output_dir=output_dir, filename = ['CR_location'])
        
        counts_per_frame = [np.count_nonzero(hit_map[i,:,:]) for i in range(hit_map.shape[0])]
        plot_flags_per_time([obs.exp_time.values,], [counts_per_frame,], style='scatter',
                            title='Temporal outliers counted per frame',
                            xlabel=['time [mjd]',],
                            ylabel=['counts [#]',],
                            xmin = np.min(obs.exp_time.values), xmax = np.max(obs.exp_time.values),
                            ymin = 0.995*np.min(counts_per_frame), ymax = 1.005*np.max(counts_per_frame),
                            show_plot=(show_plots>=1),save_plot=(save_plots>=1),
                            stage=1,filename=['Time_outliers_per_frame',],output_dir=output_dir)

    # if true, check each exposure separately
    if save_plots == 2 or show_plots == 2:
        for i in range(len(images)):
            xhits, yhits = np.where(hit_map[i] == 1)
            plot_exposure([obs.images.data[i]], scatter_data=[yhits, xhits],
                          title = 'Location of corrected pixels in frame {}'.format(i), mark_size = 1,
                          show_plot=(show_plots == 2), save_plot=(save_plots == 2),
                          stage=1, output_dir=output_dir, filename = [f'CR_location_frame{i}'])
            
    # modify original images and dq
    obs.images.data = images
    obs.data_quality.data = np.where(hit_map != 0, hit_map, obs.data_quality.data)

    return obs


def array1D_clip(array, threshold = 3.5, mode = 'median'): 
    """Function to detect and replace outliers in a 1D array above or below a certain sigma threshold imposed

    Args:
        array (_type_): _description_
        threshold (float, optional): _description_. Defaults to 3.5.
        mode (str, optional): _description_. Defaults to 'median'.

    Returns:
        _type_: _description_
    """
    
    # define outlier flag and mask
    found_outlier = 1
    mask = np.ones_like(array).astype(bool)

    # iterate while flag is true
    while found_outlier:
        
        # compute median and std of masked array
        n_hits = np.sum(mask)
        median = np.median(array[mask])
        sigma = np.std(array[mask])

        # mask values below threshold
        mask = np.abs(array - median) < threshold * sigma     
        found_outlier = n_hits - np.sum(mask)
    
    # replace masked values with median
    array[~mask] = median

    return array, ~mask


def free_iteration_rejection(obs, threshold = 3.5,
                             verbose = 0, show_plots = 0, save_plots = 0, output_dir = None):
    """Function to replace outliers in the temporal dimension

    Args:
        obs (xarray): Its obs.images DataSet contains the images.
        threshold (float, optional): Sigma at which to reject outliers until
        no more are found at this level. Defaults to 3.5.
        verbose (int, optional): How detailed you want the printed statements
        to be. Defaults to 0.
        show_plots (int, optional): How many plots you want to show. Defaults to 0.
        save_plots (int, optional): How many plots you want to save. Defaults to 0.
        output_dir (str, optional): Where to save the plots to, if save_plots
        is greater than 0. Defaults to None.

    Returns:
        xarray: obs with .images cleaned of CRs and with .data_quality updated
        to indicate where CRs were found.
    """
    
    # copy images and define hit map
    images = obs.images.data.copy()
    hit_map = np.zeros_like(images)

    # iterate over all rows
    for i in tqdm(range(obs.dims['x']), desc = 'Removing cosmic rays and bad pixels... Progress:'):

        #iterate over all columns
        for j in range(obs.dims['y']):
            
            # check that sum of pixel along temporal dimension is non-zero (i.e., that the pixel is inside the subarray)
            if np.sum(images[:, i, j]):
                _, hit_map[:, i, j] = array1D_clip(images[:, i, j], threshold, mode = 'median')
    
    # if true, plot one exposure and draw location of all detected cosmic rays in all exposures
    if save_plots > 0 or show_plots > 0:
        thits, xhits, yhits = np.where(hit_map == 1)
        plot_exposure([obs.images.data[0], images[0]], min = 1e0, 
                      title = 'Temporal Bad Pixel removal Example', 
                      show_plot=(show_plots > 1), save_plot=(save_plots > 1),
                      stage=1, output_dir=output_dir,
                      filename = ['Before_CR_correction', 'After_CR_correction'])

        plot_exposure([obs.images.data[0]], scatter_data=[yhits, xhits], min = 1e0, 
                      title = 'Location of corrected pixels', mark_size = 1,
                      show_plot=(show_plots > 1), save_plot=(save_plots > 1),
                      stage=1, output_dir=output_dir, filename = ['CR_location'])
        
        counts_per_frame = [np.count_nonzero(hit_map[i,:,:]) for i in range(hit_map.shape[0])]
        plot_flags_per_time([obs.exp_time.values,], [counts_per_frame,], style='scatter',
                            title='Temporal outliers counted per frame',
                            xlabel=['time [mjd]',],
                            ylabel=['counts [#]',],
                            xmin = np.min(obs.exp_time.values), xmax = np.max(obs.exp_time.values),
                            ymin = 0.995*np.min(counts_per_frame), ymax = 1.005*np.max(counts_per_frame),
                            show_plot=(show_plots>=1),save_plot=(save_plots>=1),
                            stage=1,filename=['Time_outliers_per_frame',],output_dir=output_dir)

    # if true, check each exposure separately
    if save_plots == 2 or show_plots == 2:
        for i in range(len(images)):
            xhits, yhits = np.where(hit_map[i] == 1)
<<<<<<< HEAD
            plot_exposure([obs.images.data[i]], scatter_data=[yhits, xhits], min = 0,
=======
            plot_exposure([obs.images.data[i]], scatter_data=[yhits, xhits],
>>>>>>> ef47b545
                          title = 'Location of corrected pixels in frame {}'.format(i), mark_size = 1,
                          show_plot=(show_plots == 1), save_plot=(save_plots == 1),
                          stage=1, output_dir=output_dir, filename = [f'CR_location_frame{i}'])
    
    # modify original images
    obs.images.data = images

    return obs<|MERGE_RESOLUTION|>--- conflicted
+++ resolved
@@ -216,11 +216,7 @@
     if save_plots == 2 or show_plots == 2:
         for i in range(len(images)):
             xhits, yhits = np.where(hit_map[i] == 1)
-<<<<<<< HEAD
-            plot_exposure([obs.images.data[i]], scatter_data=[yhits, xhits], min = 0,
-=======
             plot_exposure([obs.images.data[i]], scatter_data=[yhits, xhits],
->>>>>>> ef47b545
                           title = 'Location of corrected pixels in frame {}'.format(i), mark_size = 1,
                           show_plot=(show_plots == 1), save_plot=(save_plots == 1),
                           stage=1, output_dir=output_dir, filename = [f'CR_location_frame{i}'])
