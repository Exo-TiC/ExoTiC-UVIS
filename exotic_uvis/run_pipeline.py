import os
import glob
import numpy as np
import matplotlib.pyplot as plt

from exotic_uvis.parser import parse_config

from exotic_uvis.stage_0 import quicklookup
from exotic_uvis.stage_0 import collect_and_move_files
from exotic_uvis.stage_0 import get_files_from_mast
from exotic_uvis.stage_0 import locate_target

from exotic_uvis.stage_1 import read_data
from exotic_uvis.stage_1 import save_data
from exotic_uvis.stage_1 import corner_bkg_subtraction
from exotic_uvis.stage_1 import full_frame_bckg_subtraction
from exotic_uvis.stage_1 import track_bkgstars
from exotic_uvis.stage_1 import free_iteration_rejection
from exotic_uvis.stage_1 import fixed_iteration_rejection
from exotic_uvis.stage_1 import laplacian_edge_detection




def run_pipeline(config_files_dir, stages=(0,1,2,3,4,5)):


    ######## Run Stage 0 ########
    if 0 in stages:
        stage0_config = glob.glob(os.path.join(config_files_dir,"stage_0*"))[0]
        stage0_dict = parse_config(stage0_config)

        # run data download
        if stage0_dict['do_download']:
            get_files_from_mast(stage0_dict['programID'], stage0_dict['target_name'], 
                                stage0_dict['visit_number'], stage0_dict['toplevel_dir'], extensions=stage0_dict['extensions'])
    
        # collect and move files
        if stage0_dict['do_organize']:
            if not stage0_dict['filesfrom_dir']:
                stage0_dict['filesfrom_dir'] = stage0_dict['toplevel_dir'] # if the data weren't pre-downloaded, then they are here
            collect_and_move_files(stage0_dict['visit_number'], 
                                stage0_dict['filesfrom_dir'], stage0_dict['toplevel_dir'])
        
        # locate target in direct image
        if stage0_dict['do_locate']:
            locate_target(os.path.join(stage0_dict['toplevel_dir'],"directimages/or01dr001_flt.fits"))

        # create quicklook gif
        if stage0_dict['do_quicklook']:
            quicklookup(stage0_dict['toplevel_dir'], stage0_dict['gif_dir'])


    ####### Run Stage 1 #######
    if 1 in stages:
        stage1_config = glob.glob(os.path.join(config_files_dir,"stage_1*"))[0]
        stage1_dict = parse_config(stage1_config)


        # read data
        obs = read_data(stage1_dict['toplevel_dir'], verbose = stage1_dict['verbose'])
        # create output directory
        output_dir_S1 = os.path.join(stage1_dict['toplevel_dir'],'outputs')
        run_dir_S1 = os.path.join(output_dir_S1,stage1_dict['run_name'])
        if not os.path.exists(run_dir_S1):
            os.makedirs(run_dir_S1)


<<<<<<< HEAD
    # temporal removal fixed iterations
    if stage1_dict['do_fixed_iter']:
        fixed_iteration_rejection(obs, stage1_dict['fixed_sigmas'], stage1_dict['replacement'])
    
    # temporal removal free iterations
    if stage1_dict['do_free_iter']:
        free_iteration_rejection(obs, stage1_dict['free_sigma'], output_dir = stage1_dict['output_dir'])

    # spatial removal
    if stage1_dict['do_led']:
        laplacian_edge_detection(obs, 
                                 sigma = stage1_dict['led_threshold'], 
                                 factor = stage1_dict['led_factor'], 
                                 n = stage1_dict['led_n'], 
                                 build_fine_structure = stage1_dict['fine_structure'], 
                                 contrast_factor = stage1_dict['contrast_factor'])


    # background subtraction
    if stage1_dict['do_mode_med']:
        full_frame_bckg_subtraction(obs, 
                                    bin_number = stage1_dict['bin_number'], 
                                    fit=stage1_dict['fit'], 
                                    value=stage1_dict['value'])
    
    if stage1_dict['do_corners']:
        corner_bkg_subtraction(obs, bounds=stage1_dict['bounds'], 
                               fit=stage1_dict['fit'])
=======
        # temporal removal fixed iterations
        if stage1_dict['do_fixed_iter']:
            fixed_iteration_rejection(obs, stage1_dict['fixed_sigmas'], stage1_dict['replacement'])
        
        # temporal removal free iterations
        if stage1_dict['do_free_iter']:
            free_iteration_rejection(obs, stage1_dict['free_sigma'])

        # spatial removal
        if stage1_dict['do_led']:
            laplacian_edge_detection(obs, 
                                    sigma = stage1_dict['led_threshold'], 
                                    factor = stage1_dict['led_factor'], 
                                    n = stage1_dict['led_n'], 
                                    build_fine_structure = stage1_dict['fine_structure'], 
                                    contrast_factor = stage1_dict['contrast_factor'])


        # background subtraction
        if stage1_dict['do_full_frame']:
            full_frame_bckg_subtraction(obs, 
                                        bin_number = stage1_dict['bin_number'], 
                                        fit=stage1_dict['fit'], 
                                        value=stage1_dict['value'])
        
        if stage1_dict['do_corners']:
            corner_bkg_subtraction(obs, bounds=stage1_dict['bounds'], 
                                fit=stage1_dict['fit'])
>>>>>>> 2f909125

        # displacements
        if stage1_dict['do_displacements']:
            track_bkgstars(obs,  bkg_stars = stage1_dict['location'])

        # save results
        if stage1_dict['do_save']:
            save_data(obs, os.path.join(run_dir_S1,'stage_1'))
        

    ####### Run Stage 2 #######
    if 2 in stages:
        stage2_config = glob.glob(os.path.join(config_files_dir,"stage_2*"))[0]
        stage2_dict = parse_config(stage2_config)<|MERGE_RESOLUTION|>--- conflicted
+++ resolved
@@ -66,43 +66,13 @@
             os.makedirs(run_dir_S1)
 
 
-<<<<<<< HEAD
-    # temporal removal fixed iterations
-    if stage1_dict['do_fixed_iter']:
-        fixed_iteration_rejection(obs, stage1_dict['fixed_sigmas'], stage1_dict['replacement'])
-    
-    # temporal removal free iterations
-    if stage1_dict['do_free_iter']:
-        free_iteration_rejection(obs, stage1_dict['free_sigma'], output_dir = stage1_dict['output_dir'])
-
-    # spatial removal
-    if stage1_dict['do_led']:
-        laplacian_edge_detection(obs, 
-                                 sigma = stage1_dict['led_threshold'], 
-                                 factor = stage1_dict['led_factor'], 
-                                 n = stage1_dict['led_n'], 
-                                 build_fine_structure = stage1_dict['fine_structure'], 
-                                 contrast_factor = stage1_dict['contrast_factor'])
-
-
-    # background subtraction
-    if stage1_dict['do_mode_med']:
-        full_frame_bckg_subtraction(obs, 
-                                    bin_number = stage1_dict['bin_number'], 
-                                    fit=stage1_dict['fit'], 
-                                    value=stage1_dict['value'])
-    
-    if stage1_dict['do_corners']:
-        corner_bkg_subtraction(obs, bounds=stage1_dict['bounds'], 
-                               fit=stage1_dict['fit'])
-=======
         # temporal removal fixed iterations
         if stage1_dict['do_fixed_iter']:
             fixed_iteration_rejection(obs, stage1_dict['fixed_sigmas'], stage1_dict['replacement'])
         
         # temporal removal free iterations
         if stage1_dict['do_free_iter']:
-            free_iteration_rejection(obs, stage1_dict['free_sigma'])
+            free_iteration_rejection(obs, stage1_dict['free_sigma'], output_dir = stage1_dict['output_dir'])
 
         # spatial removal
         if stage1_dict['do_led']:
@@ -124,7 +94,6 @@
         if stage1_dict['do_corners']:
             corner_bkg_subtraction(obs, bounds=stage1_dict['bounds'], 
                                 fit=stage1_dict['fit'])
->>>>>>> 2f909125
 
         # displacements
         if stage1_dict['do_displacements']:
