import os
import glob
import numpy as np
import matplotlib.pyplot as plt

from exotic_uvis.read_and_write_config import parse_config
from exotic_uvis.read_and_write_config import write_config

from exotic_uvis.plotting import plot_one_spectrum
from exotic_uvis.plotting import plot_spec_gif
from exotic_uvis.plotting import plot_2d_spectra
from exotic_uvis.plotting import plot_raw_whitelightcurve
from exotic_uvis.plotting import plot_raw_spectrallightcurves
from exotic_uvis.plotting import quicklookup

from exotic_uvis.stage_0 import collect_and_move_files
from exotic_uvis.stage_0 import get_files_from_mast
from exotic_uvis.stage_0 import locate_target

from exotic_uvis.stage_1 import load_data_S1
from exotic_uvis.stage_1 import save_data_S1
from exotic_uvis.stage_1 import uniform_value_bkg_subtraction
from exotic_uvis.stage_1 import Pagul_bckg_subtraction
from exotic_uvis.stage_1 import column_by_column_subtraction
from exotic_uvis.stage_1 import track_bkgstars
from exotic_uvis.stage_1 import track_0thOrder
from exotic_uvis.stage_1 import free_iteration_rejection
from exotic_uvis.stage_1 import fixed_iteration_rejection
from exotic_uvis.stage_1 import laplacian_edge_detection
from exotic_uvis.stage_1 import spatial_smoothing
from exotic_uvis.stage_1 import refine_location

from exotic_uvis.stage_2 import load_data_S2
from exotic_uvis.stage_2 import save_data_S2
from exotic_uvis.stage_2 import get_calibration_0th
from exotic_uvis.stage_2 import get_trace_solution
from exotic_uvis.stage_2 import determine_ideal_halfwidth
from exotic_uvis.stage_2 import standard_extraction
from exotic_uvis.stage_2 import optimal_extraction
from exotic_uvis.stage_2 import clean_spectra
from exotic_uvis.stage_2 import align_spectra
from exotic_uvis.stage_2 import align_profiles
from exotic_uvis.stage_2 import remove_zeroth_order

#from exotic_uvis.stage_3 import load_data_S3
#from exotic_uvis.stage_3 import save_data_S3


def run_pipeline(config_files_dir, stages=(0, 1, 2, 3, 4, 5)):
    """Wrapper for all Stages of the ExoTiC-UVIS pipeline.

    Args:
        config_files_dir (str): folder which contains the .hustle files needed
        to run the stages you want to run.
        stages (tuple, optional): the stages that you want to run.
        Defaults to (0, 1, 2, 3, 4, 5).
    """
    ######## Run Stage 0 ########
    if 0 in stages:
        # read out the stage 0 config
        stage0_config = glob.glob(os.path.join(config_files_dir,'stage_0*'))[0]
        stage0_dict = parse_config(stage0_config)

        # run data download
        if stage0_dict['do_download']:
            get_files_from_mast(stage0_dict['programID'],
                                stage0_dict['target_name'], 
                                stage0_dict['visit_number'],
                                stage0_dict['toplevel_dir'],
                                token=stage0_dict['token'],
                                extensions=stage0_dict['extensions'])
    
        # collect and move files
        if stage0_dict['do_organize']:
            if not stage0_dict['filesfrom_dir']:
                stage0_dict['filesfrom_dir'] = stage0_dict['toplevel_dir'] # if the data weren't pre-downloaded, then they are here
            collect_and_move_files(stage0_dict['visit_number'], 
                                   stage0_dict['filesfrom_dir'],
                                   stage0_dict['toplevel_dir'])
            
        # check if output directory exists, otherwise create output directory
        output_dir = os.path.join(stage0_dict['toplevel_dir'],'outputs')
        if not os.path.exists(output_dir):
            os.makedirs(output_dir)

        # locate target in direct image
        if stage0_dict['do_locate']:
            source_x, source_y = locate_target(os.path.join(stage0_dict['toplevel_dir'],'directimages/or01dr001_flt.fits'))
            # modify config keyword
            stage0_dict['location'] = [source_x,source_y]

        # write config
        config_dir = os.path.join(output_dir,'stage0')
        if not os.path.exists(config_dir):
            os.makedirs(config_dir)
        write_config(stage0_dict, '', 0, config_dir)

        # create quicklook gif
        if stage0_dict['do_quicklook']:
            quicklookup(stage0_dict['toplevel_dir'],
                        stage0_dict['verbose'], 
                        stage0_dict['show_plots'], 
                        stage0_dict['save_plots'],
                        config_dir)


    ####### Run Stage 1 #######
    if 1 in stages:
        # read out the stage 1 config
        stage1_config = glob.glob(os.path.join(config_files_dir,'stage_1*'))[0]
        stage1_dict = parse_config(stage1_config)

        # read the 'location' keyword from the Stage 0 config
        try:
            stage0_output_config = os.path.join(stage1_dict['toplevel_dir'],'outputs/stage0/stage_0_.hustle')
            stage0_output_dict = parse_config(stage0_output_config)

            # and grab the location of the source
            if stage0_output_dict['location'] != None:
                if stage1_dict['verbose'] > 0:
                    print("Stage 0 .hustle located, using 'location' parameter supplied by Stage 0 fitting process.")
                stage1_dict['location'] = stage0_output_dict['location']
        except FileNotFoundError:
            if stage1_dict['verbose'] > 0:
                print("No Stage 0 .hustle located, using 'location' parameter supplied by Stage 1 .hustle instead.")

        # read data
        obs = load_data_S1(stage1_dict['toplevel_dir'],
                           skip_first_fm = stage1_dict['skip_first_fm'],
                           skip_first_or = stage1_dict['skip_first_or'],
                           verbose = stage1_dict['verbose'])

        # create output directory
        output_dir = os.path.join(stage1_dict['toplevel_dir'],'outputs')
        stage_dir = os.path.join(output_dir,'stage1')
        run_dir = os.path.join(stage_dir,stage1_dict['output_run'])
        if not os.path.exists(run_dir):
            os.makedirs(run_dir)

        # temporal removal fixed iterations
        if stage1_dict['do_fixed_iter']:
            obs = fixed_iteration_rejection(obs,
                                            stage1_dict['fixed_sigmas'],
                                            stage1_dict['replacement'], 
                                            verbose=stage1_dict['verbose'],
                                            show_plots=stage1_dict['show_plots'],
                                            save_plots=stage1_dict['save_plots'],
                                            output_dir=run_dir)
        
        # temporal removal free iterations
        if stage1_dict['do_free_iter']:
            obs = free_iteration_rejection(obs,
                                           threshold=stage1_dict['free_sigma'], 
                                           verbose=stage1_dict['verbose'],
                                           show_plots=stage1_dict['show_plots'],
                                           save_plots=stage1_dict['save_plots'],
                                           output_dir=run_dir)

        # spatial removal by led
        if stage1_dict['do_led']:
            obs = laplacian_edge_detection(obs, 
                                           sigma=stage1_dict['led_threshold'], 
                                           factor=stage1_dict['led_factor'], 
                                           n=stage1_dict['led_n'], 
                                           build_fine_structure=stage1_dict['fine_structure'], 
                                           contrast_factor=stage1_dict['contrast_factor'], 
                                           verbose=stage1_dict['verbose'],
                                           show_plots=stage1_dict['show_plots'],
                                           save_plots=stage1_dict['save_plots'],
                                           output_dir=run_dir)
            
        # spatial removal by smoothing
        if stage1_dict['do_smooth']:
            obs = spatial_smoothing(obs,
                                    kernel=stage1_dict["smth_kernel"],
                                    sigma=stage1_dict["smth_threshold"]) # WIP!

        # background subtraction with a uniform bckg value
        if stage1_dict['do_uniform']:
            obs = uniform_value_bkg_subtraction(obs,
                                                fit=stage1_dict['fit'],
                                                bounds=stage1_dict['bounds'],
                                                hist_min=stage1_dict['hist_min'],
                                                hist_max=stage1_dict['hist_max'],
                                                hist_bins=stage1_dict['hist_bins'],
                                                verbose=stage1_dict['verbose'],
                                                show_plots=stage1_dict['show_plots'],
                                                save_plots=stage1_dict['save_plots'],
                                                output_dir=run_dir)
        
        # background subtraction with the Pagul et al. image scaled
        if stage1_dict['do_Pagul']:
            obs = Pagul_bckg_subtraction(obs,
                                         pagul_path=stage1_dict['path_to_Pagul'],
                                         masking_parameter=stage1_dict['mask_parameter'],
                                         smooth_fits=stage1_dict['smooth_fits'],
                                         smooth_parameter=stage1_dict['smoothing_param'],
                                         median_on_columns=stage1_dict['median_columns'],
                                         verbose=stage1_dict['verbose'],
                                         show_plots=stage1_dict['show_plots'],
                                         save_plots=stage1_dict['save_plots'],
                                         output_dir=run_dir)
            
        # background subtraction by columnal medians
        if stage1_dict['do_column']:
            obs = column_by_column_subtraction(obs,
                                               rows=stage1_dict['rows'],
                                               sigma=stage1_dict['col_sigma'],
                                               mask_trace=stage1_dict['mask_trace'],
                                               width=stage1_dict['dist_from_trace'],
                                               verbose=stage1_dict['verbose'],
                                               show_plots=stage1_dict['show_plots'],
                                               save_plots=stage1_dict['save_plots'],
                                               output_dir=run_dir)

        # refine location of the source in the direct image using COM fitting
        if stage1_dict['do_location']:
            refine_location(obs, location=stage1_dict['location'], 
                            verbose=stage1_dict['verbose'],
                            show_plots=stage1_dict['show_plots'],
                            save_plots=stage1_dict['save_plots'],
                            output_dir=run_dir)
            stage1_dict['location'] = [obs.attrs['target_posx'],
                                       obs.attrs['target_posy']]

        # displacements by 0th order tracking
        if stage1_dict['do_0thtracking']:
            # FIX: The below hardcodes an adjustment to your guess that shifts it
            # from direct image pos to spec image. Hardcoding is something that we
            # want to avoid, so we need to think of a better way...
            guess = [stage1_dict['location'][0]+100,
                     stage1_dict['location'][1]+150]
            track_0thOrder(obs, guess=guess,
                           verbose=stage1_dict['verbose'],
                           show_plots=stage1_dict['show_plots'],
                           save_plots=stage1_dict['save_plots'],
                           output_dir=run_dir)

        # displacements by background stars
        obs["meanstar_disp"] = (("exp_time", "xy"), np.zeros((obs.exp_time.data.shape[0],2))) # placeholder in case you don't do this step
        if stage1_dict['do_bkg_stars']:
            track_bkgstars(obs, bkg_stars=stage1_dict['bkg_stars_loc'], 
                           verbose=stage1_dict['verbose'],
                           show_plots=stage1_dict['show_plots'],
                           save_plots=stage1_dict['save_plots'],
                           output_dir=run_dir)
            
        # create quicklook gif
        if stage1_dict['do_quicklook']:
            quicklookup(obs,
                        stage1_dict['verbose'], 
                        stage1_dict['show_plots'], 
                        stage1_dict['save_plots'],
                        run_dir)

        # save results
        if stage1_dict['do_save']:
            save_data_S1(obs, run_dir)

        # write config
        write_config(stage1_dict, stage1_dict['output_run'], 1, run_dir)
        

    ####### Run Stage 2 #######
    if 2 in stages:

        # read out the stage 2 config
        stage2_config = glob.glob(os.path.join(config_files_dir,'stage_2*'))[0]
        stage2_dict = parse_config(stage2_config)

        # read the 'location' keyword from the Stage 0 config
        stage0_output_config = os.path.join(stage2_dict['toplevel_dir'],
                                            'outputs/stage0/stage_0_.hustle')
        stage0_output_dict = parse_config(stage0_output_config)

        # read data
        S2_data_path = os.path.join(stage2_dict['toplevel_dir'],
                                    os.path.join('outputs/stage1',stage2_dict['input_run']))
        obs = load_data_S2(S2_data_path)

        # get the location from the obs.nc file
        stage2_dict['location'] = [obs.attrs['target_posx'], obs.attrs['target_posy']]

        # create output directory
        output_dir = os.path.join(stage2_dict['toplevel_dir'],'outputs')
        stage_dir = os.path.join(output_dir,'stage2')
        run_dir = os.path.join(stage_dir,stage2_dict['output_run'])
        if not os.path.exists(run_dir):
            os.makedirs(run_dir)

<<<<<<< HEAD
=======
        # calibrate 0th order
        x0th, y0th = get_calibration_0th(obs,
                                         source_pos=stage2_dict['location'],
                                         path_to_cal=stage2_dict['path_to_cal'],
                                         verbose=stage2_dict['verbose'],
                                         show_plots=stage2_dict['show_plots'], 
                                         save_plots=stage2_dict['save_plots'],
                                         output_dir=run_dir)

        # test 0th order removal
        #remove_zeroth_order(obs, zero_pos = [1158, 300], rmin = 100, rmax = 300, rwidth = 3, fit_profile = True, 
        #            verbose = stage2_dict['verbose'], show_plots = stage2_dict['show_plots'], save_plots = stage2_dict['save_plots'], output_dir = None)

>>>>>>> 25785bd4
        # iterate over orders
        for i, order in enumerate(stage2_dict['traces_to_conf']):
            # configure trace
            trace_x, trace_y, wav, widths, fs = get_trace_solution(obs,
                                                                   order=order,
                                                                   source_pos=stage2_dict['location'],
                                                                   refine_calibration=stage2_dict['refine_fit'],
                                                                   path_to_cal=stage2_dict['path_to_cal'],
                                                                   verbose=stage2_dict['verbose'],
                                                                   show_plots=stage2_dict['show_plots'], 
                                                                   save_plots=stage2_dict['save_plots'],
                                                                   output_dir=run_dir)
            
            # test 0th order removal
            #remove_zeroth_order(stage2_dict['path_to_cal'],
            #                    stage2_dict['location'],
            #                    obs, 
            #                    zero_pos = [1158, 300], 
            #                    rmin = 100, rmax = 300, rwidth = 3, 
            #                    fit_profile = True,
            #                    verbose = stage2_dict['verbose'],
            #                    show_plots = stage2_dict['show_plots'],
            #                    save_plots = stage2_dict['save_plots'],
            #                    output_dir = None)
            
            # extract
            if stage2_dict['method'] == 'box':
                # determine ideal halfwidth
                if stage2_dict['determine_hw']:
                    halfwidth = determine_ideal_halfwidth(obs, order,
                                                          trace_x=trace_x,
                                                          trace_y=trace_y,
                                                          wavs=wav,
                                                          indices=stage2_dict['indices'],
                                                          verbose=stage2_dict['verbose'],
                                                          show_plots=stage2_dict['show_plots'], 
                                                          save_plots=stage2_dict['save_plots'],
                                                          output_dir=run_dir)
                    if stage2_dict['verbose'] > 0:
                        print("Optimized half-width for extraction of order {}: {} pixels".format(order,halfwidth))
                else:
                    halfwidth = stage2_dict['halfwidths_box'][i]
                
                # box extraction
                spec, spec_err = standard_extraction(obs,
                                                     halfwidth=halfwidth,
                                                     trace_x=trace_x,
                                                     trace_y=trace_y,
                                                     order=order,
                                                     masks=stage2_dict['mask_objs'],
                                                     verbose=stage2_dict['verbose'],
                                                     show_plots=stage2_dict['show_plots'], 
                                                     save_plots=stage2_dict['save_plots'],
                                                     output_dir=run_dir)
                
            elif stage2_dict['method'] == 'optimal':
                # optimum extraction
                spec, spec_err = optimal_extraction(obs, 
                                                    trace_x, 
                                                    trace_y,
                                                    width = stage2_dict['halfwidths_opt'][i],
                                                    prof_type = stage2_dict['aperture_type'],
                                                    show_plots=stage2_dict['show_plots'],
                                                    save_plots=stage2_dict['save_plots'],
                                                    output_dir=run_dir)

            # do sensitivity
            if stage2_dict['sens_correction']:
                # apply sens correction function 'fs' to the data
                ok = (wav>2000) & (wav<8000)
                for k in range(spec.shape[0]):
                    spec[k,:]/=fs[ok]
                    spec_err[k,:]/=fs[ok]
                spec[~np.isfinite(spec)] = 0
                spec_err[~np.isfinite(spec_err)] = 0

            # do alignment
            x_shifts, y_shifts = False, False
            if stage2_dict['align']:
                spec, spec_err, x_shifts = align_spectra(obs,
                                                        spec,
                                                        spec_err,
                                                        order,
                                                        trace_x=wav,
                                                        align=True,
                                                        verbose=stage2_dict['verbose'],
                                                        show_plots=stage2_dict['show_plots'], 
                                                        save_plots=stage2_dict['save_plots'],
                                                        output_dir=run_dir)
                
                y_shifts = align_profiles(obs, 
                                          trace_x,
                                          trace_y,
                                          order,
                                          width = 25,
                                          verbose=stage2_dict['verbose'],
                                          show_plots=stage2_dict['show_plots'], 
                                          save_plots=stage2_dict['save_plots'],
                                          output_dir=run_dir)
                
            # do clean spectra
            if stage2_dict['outlier_sigma']:
                spec = clean_spectra(spec,
                                     sigma=stage2_dict['outlier_sigma'])

            # do plotting
            if (stage2_dict['show_plots'] > 0 or stage2_dict['save_plots'] > 0):
                
                plot_one_spectrum(wav, spec[0, :], order,
                                show_plot=(stage2_dict['show_plots'] > 0),
                                save_plot=(stage2_dict['save_plots'] > 0),
                                filename='s2_1Dspec_order{}'.format(order),
                                output_dir=run_dir,
                                )
                                
                plot_2d_spectra(wav, spec, order="+1",
                                show_plot = (stage2_dict['show_plots'] > 0), 
                                save_plot = (stage2_dict['save_plots'] > 0),
                                filename = 's2_2Dspec_order{}'.format(order),
                                output_dir = run_dir)
                
                #plot_raw_spectrallightcurves(obs.exp_time.data, spec, order="+1",
                #                show_plot = (stage2_dict['show_plots'] > 0), 
                #                save_plot = (stage2_dict['save_plots'] > 0),
                #                filename = 's2_2Dspec_order{}'.format(order),
                #                output_dir = run_dir)
                
                plot_raw_whitelightcurve(obs.exp_time.data, spec, order="+1",
                                show_plot = (stage2_dict['show_plots'] > 0), 
                                save_plot = (stage2_dict['save_plots'] > 0),
                                filename = 's2_rawwlc_order{}'.format(order),
                                output_dir = run_dir)

                plot_spec_gif(wav,spec,
                            order=order,
                            show_plot=(stage2_dict['show_plots'] > 0),
                            save_plot=(stage2_dict['save_plots'] > 0),
                            filename='s2_1Dspec',
                            output_dir=run_dir)
           
            # save order xarray
            save_data_S2(obs, 
                         spec, 
                         spec_err, 
                         trace_x, 
                         trace_y, 
                         widths, 
                         wav,
                         x_shifts, 
                         y_shifts,
                         order, 
                         output_dir=run_dir)


        # write config
        write_config(stage2_dict, stage2_dict['output_run'], 2, run_dir)
        

    ####### Run Stage 3 #######
    if 3 in stages:
        # read out the stage 3 config
        stage3_config = glob.glob(os.path.join(config_files_dir,'stage_3*'))[0]
        stage3_dict = parse_config(stage3_config)

        # read data, one order at a time
        S3_data_path = os.path.join(stage3_dict['toplevel_dir'],
                                    os.path.join('outputs',stage3_dict['input_run']))

        #for order in stage3_dict['orders']:
            # load the spectrum for this order
            #spex = load_data_S3(S3_data_path, order=order, verbose = stage3_dict['verbose'])

            <|MERGE_RESOLUTION|>--- conflicted
+++ resolved
@@ -288,8 +288,6 @@
         if not os.path.exists(run_dir):
             os.makedirs(run_dir)
 
-<<<<<<< HEAD
-=======
         # calibrate 0th order
         x0th, y0th = get_calibration_0th(obs,
                                          source_pos=stage2_dict['location'],
@@ -300,10 +298,17 @@
                                          output_dir=run_dir)
 
         # test 0th order removal
-        #remove_zeroth_order(obs, zero_pos = [1158, 300], rmin = 100, rmax = 300, rwidth = 3, fit_profile = True, 
-        #            verbose = stage2_dict['verbose'], show_plots = stage2_dict['show_plots'], save_plots = stage2_dict['save_plots'], output_dir = None)
-
->>>>>>> 25785bd4
+            #remove_zeroth_order(stage2_dict['path_to_cal'],
+            #                    stage2_dict['location'],
+            #                    obs, 
+            #                    zero_pos = [1158, 300], 
+            #                    rmin = 100, rmax = 300, rwidth = 3, 
+            #                    fit_profile = True,
+            #                    verbose = stage2_dict['verbose'],
+            #                    show_plots = stage2_dict['show_plots'],
+            #                    save_plots = stage2_dict['save_plots'],
+            #                    output_dir = None)
+
         # iterate over orders
         for i, order in enumerate(stage2_dict['traces_to_conf']):
             # configure trace
@@ -317,17 +322,7 @@
                                                                    save_plots=stage2_dict['save_plots'],
                                                                    output_dir=run_dir)
             
-            # test 0th order removal
-            #remove_zeroth_order(stage2_dict['path_to_cal'],
-            #                    stage2_dict['location'],
-            #                    obs, 
-            #                    zero_pos = [1158, 300], 
-            #                    rmin = 100, rmax = 300, rwidth = 3, 
-            #                    fit_profile = True,
-            #                    verbose = stage2_dict['verbose'],
-            #                    show_plots = stage2_dict['show_plots'],
-            #                    save_plots = stage2_dict['save_plots'],
-            #                    output_dir = None)
+            
             
             # extract
             if stage2_dict['method'] == 'box':
